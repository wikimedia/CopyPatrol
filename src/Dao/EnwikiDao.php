<?php
/**
 * This file is part of CopyPatrol application
 * Copyright (C) 2016  Niharika Kohli and contributors
 *
 * This program is free software: you can redistribute it and/or modify it
 * under the terms of the GNU General Public License as published by the Free
 * Software Foundation, either version 3 of the License, or (at your option)
 * any later version.
 *
 * This program is distributed in the hope that it will be useful, but WITHOUT
 * ANY WARRANTY; without even the implied warranty of MERCHANTABILITY or
 * FITNESS FOR A PARTICULAR PURPOSE.  See the GNU General Public License for
 * more details.
 *
 * You should have received a copy of the GNU General Public License along
 * with this program.  If not, see <http://www.gnu.org/licenses/>.
 *
 * @author Niharika Kohli <nkohli@wikimedia.org>
 * @copyright © 2016 Niharika Kohli and contributors.
 */
namespace Plagiabot\Web\Dao;

use Wikimedia\Slimapp\Dao\AbstractDao;
use Mediawiki\Api\MediawikiApi;
use Mediawiki\Api\FluentRequest;
use GuzzleHttp;
use GuzzleHttp\Promise\Promise;

class EnwikiDao extends AbstractDao {

	/**
	 * @var int $wikipedia
	 */
	protected $wikipedia;

	/**
	 * @param string $dsn PDO data source name
	 * @param string $user Database user
	 * @param string $pass Database password
	 * @param string $wiki Wikipedia URL
	 * @param array $settings Configuration settings
	 * @param LoggerInterface $logger Log channel
	 */
	public function __construct(
		$dsn, $user, $pass,
		$wiki = 'https://en.wikipedia.org', $settings = null, $logger = null
	) {
		parent::__construct( $dsn, $user, $pass, $logger );
		$this->wikipedia = $wiki;
		$this->api = \Mediawiki\Api\MediawikiApi::newFromApiEndpoint( $wiki . '/w/api.php' );
	}

	/**
	 * Get the editors of the given revisions
	 *
	 * @param $diffs array Revision IDs
	 * @return array Associative array by revids and editor as the value
	 */
	public function getRevisionsEditors( $diffs ) {
		// get the revisions synchronously
		$result = $this->apiQuery( [
			'revids' => implode( '|', $diffs ),
			'prop' => 'revisions',
			'rvprop' => 'user|timestamp|ids'
		] )['query'];

		$data = [];

		// fill in nulls for deleted revisions
		if ( isset( $result['badrevids'] ) ) {
			foreach ( $result['badrevids'] as $revision ) {
				$data[$revision['revid']] = null;
			}
		}

		foreach ( $result['pages'] as $page ) {
			$revisions = $page['revisions'];

			if ( isset( $revisions ) ) {
				foreach ( $revisions as $revision ) {
<<<<<<< HEAD
					if ( isset( $revision['revid'] ) && isset( $revision['user'] ) )
					{
=======
					if ( isset( $revision['revid'] ) && isset( $revision['user'] ) ) {
>>>>>>> c6f0565f
						$data[$revision['revid']] = $revision['user'];
					}
				}
			}
		}

		return $data;
	}

	/**
	 * Get edit counts of given users
	 * @param $usernames array The users to fetch edit counts for
	 * @return promise Resolves with associative array of usernames/edit counts
	 */
	public function getEditCounts( $usernames ) {
		// create empty promise so we can make multiple async calls in CopyPatrol controller
		$promise = new Promise();

		// make array of usernames unique and remove nulls
		$usernames = array_filter( array_unique( $usernames ) );

		$result = $this->apiQuery( [
			'list' => 'users',
			'ususers' => implode( '|', $usernames ),
			'usprop' => 'editcount'
		] )['query'];

		$editors = [];
		foreach ( $result['users'] as $index => $user ) {
			$editors[$user['name']] = isset( $user['editcount'] ) ? $user['editcount'] : 0;
		}

		$promise->resolve( $editors );
		return $promise;
	}

	/**
	 * Get editor details
	 *
	 * @param $diff int Diff revision ID
	 * @return array|false If editor exists, return array with params
	 *   'editor', 'editcount'. Else, false.
	 */
	public function getUserDetails( $diff ) {
		$query = self::concat(
			'SELECT r.rev_id, r.rev_page, r.rev_user, r.rev_user_text, u.user_editcount,
			u.user_name, p.page_namespace',
			'FROM revision r',
			'LEFT JOIN user u ON r.rev_user = u.user_id',
			'LEFT JOIN page p ON r.rev_page = p.page_id',
			'WHERE r.rev_id = ?'
		);
		$data = [
			'editor' => false,
			'editcount' => false
		];
		$result = $this->fetch( $query, [ (int)$diff ] );
		if ( $result == false ) {
			return $data;
		} else {
			$data['editor'] = $result['rev_user_text'];
			$data['editcount'] = $result['user_editcount'];
		}
		return $data;
	}

	/**
	 * Determine which of the given pages are dead
	 *
	 * @param $titles array Page titles
	 * @return promise Resolves with an array of the pages that are dead
	 */
	public function getDeadPages( $titles ) {
		// create empty promise so we can make multiple async calls in CopyPatrol controller
		$promise = new Promise();

		if ( !$titles ) {
			return $promise->resolve( [] );
		}

		// first break out array into chunks of 50,
		// the max number of titles per request without bot authentication
		$chunks = array_chunk( $titles, 50 );

		// build array of promises so we can initiate API calls all at once
		$promises = array_map( function( $chunk ) {
			return $this->apiQuery( [
				'titles' => join( '|', $chunk )
			], true );
		}, $chunks );

		// wait for all promises to complete
		$results = GuzzleHttp\Promise\unwrap( $promises );
		$deadPages = [];

		foreach ( $results as $result ) {
			foreach ( $result['query']['pages'] as $page ) {
				if ( isset( $page['missing'] ) ) {
					// Please note that this returns a false positive when the
					// user account has a global User page and not a local one
					$deadPages[] = $page['title'];
				}
			}
		}

		$promise->resolve( $deadPages );

		return $promise;
	}

	/**
	 * Get user whitelist
	 * @return array List of usernames
	 */
	public function getUserWhitelist() {
		$links = $this->apiQuery( [
			'prop' => 'links',
			'titles' => 'User:EranBot/Copyright/User_whitelist'
		] )['query']['pages'][0]['links'];

		// return array with just usernames as strings, without the 'User:' prefix
		return array_map( function( $link ) {
			// Split on : and pick the second element to get the username
			// This is because for other wikis 'User:' may be different, but there was always be a colon
			return explode( ':', $link['title'] )[1];
		}, $links );
	}

	/**
	 * Wrapper to make simple API query for JSON and in formatversion 2
	 * @param $params array Params to add to the request
	 * @param [$async] boolean Pass 'true' to make asynchronous
	 * @return promise|array Promise if $async is true,
	 *   otherwise the API result in the form of an array
	 */
	private function apiQuery( $params, $async = false ) {
		$factory = FluentRequest::factory()->setAction( 'query' )
			->setParam( 'formatversion', 2 )
			->setParam( 'format', 'json' );

		foreach ( $params as $param => $value ) {
			$factory->setParam( $param, $value );
		}

		if ( $async ) {
			return $this->api->getRequestAsync( $factory );
		} else {
			return $this->api->getRequest( $factory );
		}
	}
}<|MERGE_RESOLUTION|>--- conflicted
+++ resolved
@@ -79,12 +79,7 @@
 
 			if ( isset( $revisions ) ) {
 				foreach ( $revisions as $revision ) {
-<<<<<<< HEAD
-					if ( isset( $revision['revid'] ) && isset( $revision['user'] ) )
-					{
-=======
 					if ( isset( $revision['revid'] ) && isset( $revision['user'] ) ) {
->>>>>>> c6f0565f
 						$data[$revision['revid']] = $revision['user'];
 					}
 				}
