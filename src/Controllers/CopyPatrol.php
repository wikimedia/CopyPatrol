--- conflicted
+++ resolved
@@ -155,11 +155,7 @@
 		// once more to build the complete dataset to be rendered into view
 		foreach ( $records as $key => $record ) {
 			$editor = null;
-<<<<<<< HEAD
-			if (( isset( $record['diff'] ) && isset( $editors[$record['diff']] ) )) {
-=======
 			if ( isset( $record['diff'] ) && isset( $editors[$record['diff']] ) ) {
->>>>>>> c6f0565f
 				$editor = $editors[$record['diff']];
 			}
 
