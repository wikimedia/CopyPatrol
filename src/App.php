<?php
/**
 * This file is part of CopyPatrol application
 * Copyright (C) 2016  Niharika Kohli and contributors
 *
 * This program is free software: you can redistribute it and/or modify it
 * under the terms of the GNU General Public License as published by the Free
 * Software Foundation, either version 3 of the License, or (at your option)
 * any later version.
 *
 * This program is distributed in the hope that it will be useful, but WITHOUT
 * ANY WARRANTY; without even the implied warranty of MERCHANTABILITY or
 * FITNESS FOR A PARTICULAR PURPOSE.  See the GNU General Public License for
 * more details.
 *
 * You should have received a copy of the GNU General Public License along
 * with this program.  If not, see <http://www.gnu.org/licenses/>.
 *
 * @author Niharika Kohli <nkohli@wikimedia.org>
 * @author Bryan Davis <bdavis@wikimedia.org>
 * @copyright © 2016 Niharika Kohli and contributors.
 */
namespace Plagiabot\Web;

use Wikimedia\Slimapp\AbstractApp;
use Wikimedia\Slimapp\Config;
use Wikimedia\Slimapp\HeaderMiddleware;
use Wikimedia\Slimapp\Auth\AuthManager;
use Less_Cache;

class App extends AbstractApp {

	/**
	 * Apply settings to the Slim application.
	 *
	 * @param \Slim\Slim $slim Application
	 */
	protected function configureSlim( \Slim\Slim $slim ) {
		$slim->config(
			[ 'displayErrorDetails' => true,
			  'debug' => true,
			  'oauth.enable' => Config::getBool( 'USE_OAUTH', false ),
			  'oauth.consumer_token' => Config::getStr( 'OAUTH_CONSUMER_TOKEN' ),
			  'oauth.secret_token' => Config::getStr( 'OAUTH_SECRET_TOKEN' ),
			  'oauth.endpoint' => Config::getStr( 'OAUTH_ENDPOINT' ),
			  'oauth.redir' => Config::getStr( 'OAUTH_REDIR' ),
			  'oauth.callback' => Config::getStr( 'OAUTH_CALLBACK' ),
			  'db.dsnwp' => Config::getStr( 'DB_DSN_WIKIPROJECT' ),
			  'db.dsnen' => Config::getStr( 'DB_DSN_ENWIKI' ),
			  'db.dsnpl' => Config::getStr( 'DB_DSN_PLAGIABOT' ),
			  'db.user' => Config::getStr( 'DB_USER' ),
			  'db.pass' => Config::getStr( 'DB_PASS' ),
			  'templates.path' => '../public_html/templates'
			]
		);
	}


	/**
	 * Pre-prepare our class objects for use, with the appropriate parameters
	 * They can now be accessed directly as, for example, $slim->oauthClient
	 * anywhere which has access to the $slim object
	 *
	 * @param \Slim\Helper\Set $container IOC container
	 */
	protected function configureIoc( \Slim\Helper\Set $container ) {
		// OAuth Config
		$container->singleton( 'oauthConfig', function ( $c ) {
			$conf = new \MediaWiki\OAuthClient\ClientConfig(
				$c->settings['oauth.endpoint']
			);
			$conf->setRedirUrl( $c->settings['oauth.redir'] );
			$conf->setConsumer(
				new \MediaWiki\OAuthClient\Consumer(
					$c->settings['oauth.consumer_token'],
					$c->settings['oauth.secret_token']
				) );
			return $conf;
		} );
		// OAuth Client
		$container->singleton( 'oauthClient', function ( $c ) {
			$client = new \MediaWiki\OAuthClient\Client(
				$c->oauthConfig,
				$c->log
			);
			$client->setCallback( $c->settings['oauth.callback'] );
			return $client;
		} );
		// Plagiabot DAO
		$container->singleton( 'plagiabotDao', function ( $c ) {
			return new Dao\PlagiabotDao(
				$c->settings['db.dsnpl'],
				$c->settings['db.user'], $c->settings['db.pass']
			);
		} );
		// En.wikipedia DAO
		$container->singleton( 'enwikiDao', function ( $c ) {
			return new Dao\EnwikiDao(
				$c->settings['db.dsnen'],
				$c->settings['db.user'], $c->settings['db.pass']
			);
		} );
		// Wikiproject DAO
		$container->singleton( 'wikiprojectDao', function ( $c ) {
			return new Dao\WikiprojectDao(
				$c->settings['db.dsnwp'],
				$c->settings['db.user'], $c->settings['db.pass']
			);
		} );
		// User manager
		$container->singleton( 'userManager', function ( $c ) {
			return new Controllers\OAuthUserManager(
				$c->oauthClient,
				$c->log
			);
		} );
		//
		$container->singleton( 'authManager', function ( $c ) {
			return new AuthManager( $c->userManager );
		} );
	}


	/**
	 * Configure view behavior.
	 *
	 * @param \Slim\View $view Default view
	 */
	protected function configureView( \Slim\View $view ) {
		$view->replace( [ 'app' => $this->slim, ] );
		$view->parserExtensions = [
			new \Slim\Views\TwigExtension()
		];
	}


	/**
	 * Configure routes to be handled by application.
	 *
	 * @param \Slim\Slim $slim Application
	 */
	protected function configureRoutes( \Slim\Slim $slim ) {
		$middleware = array(
			'must-revalidate' => function () use ( $slim ) {
				$slim->response->headers->set(
					'Cache-Control', 'private, must-revalidate, max-age=0'
				);
				$slim->response->headers->set(
					'Expires', 'Thu, 01 Jan 1970 00:00:00 GMT'
				);
			},
			'inject-user' => function () use ( $slim ) {
				$user = $slim->authManager->getUserData();
				$slim->view->set( 'user', $user );
			}
		);
		$slim->group( '/', $middleware['inject-user'],
			function () use ( $slim ) {
				$slim->get( '', function () use ( $slim ) {
					$page = new Controllers\CopyPatrol( $slim );
					$page->setDao( $slim->plagiabotDao );
					$page->setEnwikiDao( $slim->enwikiDao );
					$page->setWikiprojectDao( $slim->wikiprojectDao );
					$page();
				} )->name( 'home' );
				$slim->get( 'login', function () use ( $slim ) {
					$slim->render( 'login.html' );
				} )->name( 'login' );
				$slim->get( 'logout', function () use ( $slim ) {
					$slim->authManager->logout();
					$slim->redirect( $slim->urlFor( 'home' ) );
				} )->name( 'logout' );
<<<<<<< HEAD
				$slim->get( 'loadmore', function () use ( $slim ) {
					$lastId = $slim->request->get( 'lastId' );
					$page = new Controllers\CopyPatrol( $slim );
					$page->setDao( $slim->plagiabotDao );
					$page->setEnwikiDao( $slim->enwikiDao );
					$page->setWikiprojectDao( $slim->wikiprojectDao );
					$page( $lastId );
=======
				$slim->get( 'index.css', function () use ( $slim ) {
					// Compile LESS if need be, otherwise serve cached asset
					// Cached files get automatically deleted if they are over a week old
					// The value for the .less key defines the root of assets within the Less
					//   e.g. /copypatrol/ makes url('image.gif') route to /copypatrol/image.gif
					$rootUri = $slim->request->getRootUri();
					$lessFiles = array( APP_ROOT . '/src/Less/index.less' => $rootUri . '/' );
					$options = array( 'cache_dir' => APP_ROOT . '/src/Less/cache' );
					$cssFileName = Less_Cache::Get( $lessFiles, $options );
					$slim->response->headers->set( 'Content-Type', 'text/css' );
					$slim->response->setBody( file_get_contents( APP_ROOT . '/src/Less/cache/' . $cssFileName ) );
>>>>>>> fdf54605
				} );
			} );
		$slim->group( '/review/',
			function () use ( $slim ) {
				$slim->get( 'add', function () use ( $slim ) {
					// TODO: Ideally the authentication step should be taken care of by a middleware
					// but I haven't found a way to make it work with AJAX requests so far
					if ( $slim->authManager->isAuthenticated() ) {
						$page = new Controllers\Review( $slim );
						$page->setDao( $slim->plagiabotDao );
						$page();
					} else {
						echo json_encode( array( 'error' => 'Unauthorized' ) );
					}
				} )->name( 'add_review' );
			} );
		$slim->group( '/oauth/',
			function () use ( $slim ) {
				$slim->get( '', function () use ( $slim ) {
					$page = new Controllers\AuthHandler( $slim );
					$page->setOAuth( $slim->oauthClient );
					$page( 'init' );
				} )->name( 'oauth_init' );
				$slim->get( 'callback', function () use ( $slim ) {
					$page = new Controllers\AuthHandler( $slim );
					$page->setOAuth( $slim->oauthClient );
					$page->setUserManager( $slim->userManager );
					$page( 'callback' );
				} )->name( 'oauth_callback' );
			} );
	}


	/**
	 * Customize header middleware for app
	 *
	 * @return \Wikimedia\Slimapp\HeaderMiddleware
	 */
	protected function configureHeaderMiddleware() {
		return array(
			'Vary' => 'Cookie',
			'X-Frame-Options' => 'DENY',
			'Content-Security-Policy' =>
				"default-src 'self' *; " .
				"frame-src 'self'; " .
				"object-src 'self'; " .
				// Needed for css data:... sprites
				"img-src 'self' data:; " .
				// Needed for jQuery and Modernizr feature detection
				"style-src 'self' * 'unsafe-inline';" .
				"script-src 'self' * 'unsafe-exec' 'unsafe-inline'",
			// Don't forget to override this for any content that is not
			// actually HTML (e.g. json)
			'Content-Type' => 'text/html; charset=UTF-8',
		);
	}

}<|MERGE_RESOLUTION|>--- conflicted
+++ resolved
@@ -170,7 +170,6 @@
 					$slim->authManager->logout();
 					$slim->redirect( $slim->urlFor( 'home' ) );
 				} )->name( 'logout' );
-<<<<<<< HEAD
 				$slim->get( 'loadmore', function () use ( $slim ) {
 					$lastId = $slim->request->get( 'lastId' );
 					$page = new Controllers\CopyPatrol( $slim );
@@ -178,7 +177,7 @@
 					$page->setEnwikiDao( $slim->enwikiDao );
 					$page->setWikiprojectDao( $slim->wikiprojectDao );
 					$page( $lastId );
-=======
+				} )->name( 'loadmore' );
 				$slim->get( 'index.css', function () use ( $slim ) {
 					// Compile LESS if need be, otherwise serve cached asset
 					// Cached files get automatically deleted if they are over a week old
@@ -190,8 +189,7 @@
 					$cssFileName = Less_Cache::Get( $lessFiles, $options );
 					$slim->response->headers->set( 'Content-Type', 'text/css' );
 					$slim->response->setBody( file_get_contents( APP_ROOT . '/src/Less/cache/' . $cssFileName ) );
->>>>>>> fdf54605
-				} );
+				} )->name( 'index.css' );
 			} );
 		$slim->group( '/review/',
 			function () use ( $slim ) {
