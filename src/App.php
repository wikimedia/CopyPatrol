<?php
/**
 * This file is part of CopyPatrol application
 * Copyright (C) 2016  Niharika Kohli and contributors
 *
 * This program is free software: you can redistribute it and/or modify it
 * under the terms of the GNU General Public License as published by the Free
 * Software Foundation, either version 3 of the License, or (at your option)
 * any later version.
 *
 * This program is distributed in the hope that it will be useful, but WITHOUT
 * ANY WARRANTY; without even the implied warranty of MERCHANTABILITY or
 * FITNESS FOR A PARTICULAR PURPOSE.  See the GNU General Public License for
 * more details.
 *
 * You should have received a copy of the GNU General Public License along
 * with this program.  If not, see <http://www.gnu.org/licenses/>.
 *
 * @author Niharika Kohli <nkohli@wikimedia.org>
 * @author Bryan Davis <bdavis@wikimedia.org>
 * @copyright © 2016 Niharika Kohli and contributors.
 */
namespace Plagiabot\Web;

<<<<<<< HEAD
use Plagiabot\Web\Controllers\AddReview;
use Plagiabot\Web\Controllers\AuthHandler;
use Plagiabot\Web\Controllers\CopyPatrol;
use Plagiabot\Web\Controllers\Leaderboard;
use Plagiabot\Web\Controllers\UndoReview;
use Plagiabot\Web\Dao\PlagiabotDao;
use Plagiabot\Web\Dao\WikiDao;
use Slim\Slim;
=======
>>>>>>> 5e283366
use Stash\Driver\FileSystem;
use Stash\Driver\Redis;
use Stash\Pool;
use Wikimedia\Slimapp\AbstractApp;
use Wikimedia\Slimapp\Config;
use Wikimedia\Slimapp\Auth\AuthManager;
use Less_Cache;
use Wikimedia\SimpleI18n\I18nContext;
use Wikimedia\SimpleI18n\JsonCache;

class App extends AbstractApp {

	/**
	 * Apply settings to the Slim application.
	 *
	 * @param Slim $slim Application
	 */
	protected function configureSlim( Slim $slim ) {
		$slim->config( [
			'displayErrorDetails' => true,
			'debug' => true,
			'oauth.enable' => Config::getBool( 'USE_OAUTH', false ),
			'oauth.consumer_token' => Config::getStr( 'OAUTH_CONSUMER_TOKEN' ),
			'oauth.secret_token' => Config::getStr( 'OAUTH_SECRET_TOKEN' ),
			'oauth.endpoint' => Config::getStr( 'OAUTH_ENDPOINT' ),
			'oauth.redir' => Config::getStr( 'OAUTH_REDIR' ),
			'oauth.callback' => Config::getStr( 'OAUTH_CALLBACK' ),
			'db.host' => Config::getStr( 'DB_HOST', 'localhost' ),
			'db.port' => Config::getStr( 'DB_PORT', '3306' ),
			'db.user' => Config::getStr( 'DB_USER' ),
			'db.pass' => Config::getStr( 'DB_PASS' ),
<<<<<<< HEAD
			'db.name.copypatrol' => Config::getStr( 'DB_NAME_COPYPATROL' ),
=======
>>>>>>> 5e283366
			'templates.path' => APP_ROOT . '/public_html/templates',
			'i18n.path' => APP_ROOT . '/public_html/i18n',
		] );
	}

	/**
	 * Get the WikiDao based on the given language.
	 * @param string $lang The language code of the required Wikipedia.
	 * @return WikiDao
	 */
	protected function getWikiDao( $lang ) {
		if ( $this->slim->wikiDao instanceof WikiDao ) {
			return $this->slim->wikiDao;
		}
		$this->slim->wikiDao = WikiDao::newFromLangCode(
			$lang,
			$this->slim->settings['db.host'],
			$this->slim->settings['db.port'],
			$this->slim->settings['db.user'],
			$this->slim->settings['db.pass'],
			$this->slim->log
		);
		return $this->slim->wikiDao;
	}

	/**
	 * Get the PlagiabotDao.
	 * @return PlagiabotDao
	 */
	protected function getPlagiabotDao() {
		if ( $this->slim->plagiabotDao instanceof PlagiabotDao ) {
			return $this->slim->plagiabotDao;
		}
		$dsn = "mysql:host=".$this->slim->settings['db.host'].";"
		       ."port=".$this->slim->settings['db.port'].";"
		       ."dbname=".$this->slim->settings['db.name.copypatrol'];
		$user = $this->slim->settings['db.user'];
		$password = $this->slim->settings['db.pass'];
		$this->slim->plagiabotDao = new PlagiabotDao( $dsn, $user, $password, $this->slim->log );
		return $this->slim->plagiabotDao;
	}

	/**
	 * Pre-prepare our class objects for use, with the appropriate parameters
	 * They can now be accessed directly as, for example, $slim->oauthClient
	 * anywhere which has access to the $slim object
	 *
	 * @param \Slim\Helper\Set $container IOC container
	 */
	protected function configureIoc( \Slim\Helper\Set $container ) {
		// OAuth Config
		$container->singleton( 'oauthConfig', function ( $c ) {
			$conf = new \MediaWiki\OAuthClient\ClientConfig(
				$c->settings['oauth.endpoint']
			);
			$conf->setRedirUrl( $c->settings['oauth.redir'] );
			$conf->setConsumer(
				new \MediaWiki\OAuthClient\Consumer(
					$c->settings['oauth.consumer_token'],
					$c->settings['oauth.secret_token']
				) );
			return $conf;
		} );
		// OAuth Client
		$container->singleton( 'oauthClient', function ( $c ) {
			$client = new \MediaWiki\OAuthClient\Client(
				$c->oauthConfig,
				$c->log
			);
			$client->setCallback( $c->settings['oauth.callback'] );
			return $client;
		} );
		// User manager
		$container->singleton( 'userManager', function ( $c ) {
			return new Controllers\OAuthUserManager(
				$c->oauthClient,
				$c->log
			);
		} );
		// Authentication manager
		$container->singleton( 'authManager', function ( $c ) {
			return new AuthManager( $c->userManager );
		} );
		// Tell SimpleI18n where to find the messages
		$container->singleton( 'i18nCache', function ( $c ) {
			return new JsonCache(
				$c->settings['i18n.path'], $c->log
			);
		} );
		// Tell SimpleI18n which language to use
		$container->singleton( 'i18nContext', function ( $c ) {
			return new I18nContext(
				$c->i18nCache, $c->settings['i18n.default'], $c->log
			);
		} );
		// Set up cache (Redis if config is provided, otherwise local filesystem).
		$container->singleton( 'cache', function( $c ) {
			$cache = new Pool();
			if ( Config::getStr( 'REDIS_HOST' ) ) {
				$driver = new Redis( [
					'servers' => [
						'server_1' => [
							'server' => Config::getStr( 'REDIS_HOST' ),
							'port' => Config::getStr( 'REDIS_PORT' ),
						],
					]
				] );
			} else {
				$driver = new FileSystem( [ 'path' => APP_ROOT . '/cache' ] );
			}
			$cache->setDriver( $driver );
			return $cache;
		} );
	}

	/**
	 * Configure view behavior.
	 *
	 * @param \Slim\View $view Default view
	 */
	protected function configureView( \Slim\View $view ) {
		$view->replace( [
			'app' => $this->slim,
			'i18nCtx' => $this->slim->i18nContext
		] );
		$view->parserExtensions = [
			new \Slim\Views\TwigExtension(),
			new \Wikimedia\SimpleI18n\TwigExtension( $this->slim->i18nContext )
		];
	}

	/**
	 * Configure routes to be handled by application.
	 *
	 * @param Slim $slim Application
	 */
	protected function configureRoutes( Slim $slim ) {
		$middleware = [
			'must-revalidate' => function () use ( $slim ) {
				$slim->response->headers->set(
					'Cache-Control', 'private, must-revalidate, max-age=0'
				);
				$slim->response->headers->set(
					'Expires', 'Thu, 01 Jan 1970 00:00:00 GMT'
				);
			},
			'inject-user' => function () use ( $slim ) {
				$user = $slim->authManager->getUserData();
				$slim->view->set( 'user', $user );
			},
			'set-environment' => function () use ( $slim ) {
				// determine if we are on the staging environment, so we can show a banner in the view
				$rootUri = $slim->request->getRootUri();
				$slim->view->set( 'staging', strpos( $rootUri, 'plagiabot' ) );
			},
			'require-auth' => function () use ( $slim ) {
				if ( !$slim->authManager->isAuthenticated() ) {
					echo json_encode( [ 'error' => 'Unauthorized' ] );
					$slim->stop();
				}
			},
			'trailing-slash' => function () use ( $slim ) {
				// Remove trailing slashes
				if ( substr( $_SERVER['REQUEST_URI'], -1 ) === '/' ) {
					$uri = rtrim( $_SERVER['REQUEST_URI'], '/' );
					$slim->redirect( $uri );
				}
			},
			'twig-number-format' => function () use ( $slim ) {
				if ( ! class_exists( \NumberFormatter::class ) ) {
					// If the intl PHP extension isn't installed, stick with the Twig defaults.
					return;
				}
				// Set number formatting for Twig's number_format based on Intuition locale or HTTP header
				// First get user's locale
				$locale = ( isset( $_COOKIE['TsIntuition_userlang'] ) ) ?
					$_COOKIE['TsIntuition_userlang'] :
					$_SERVER['HTTP_ACCEPT_LANGUAGE'];
				$formatter = new \NumberFormatter( $locale, \NumberFormatter::DECIMAL );
				// Get separator symbols (include decimal as it is required and we might use it at some point)
				$decimal = $formatter->getSymbol( \NumberFormatter::DECIMAL_SEPARATOR_SYMBOL );
				$thousands = $formatter->getSymbol( \NumberFormatter::GROUPING_SEPARATOR_SYMBOL );
				// Set Twig defaults, first argument is number of decimal places to show (we don't want any)
				$twig = $slim->view->getEnvironment();
				$twig->getExtension( 'core' )->setNumberFormat( 0, $decimal, $thousands );
			}
		];
		$routeConditions = [
			'wikiLang' => '([a-z]{1,3})'
		];
		$slim->group( '/', $middleware['trailing-slash'],
				$middleware['inject-user'], $middleware['set-environment'],
			function () use ( $slim, $middleware, $routeConditions ) {
				$slim->get( '', function() use ( $slim ) {
					// Redirect root-URL requests to English.
					$currentLang = $slim->i18nContext->getCurrentLanguage();
					$slim->redirectTo( 'home', [ 'wikiLang' => $currentLang ] );
				} )->name( 'root' );
				$slim->get( ':wikiLang',
					function ( $wikiLang ) use ( $slim ) {
						$page = new CopyPatrol( $slim );
						$page->setDao( $this->getPlagiabotDao() );
						$page->setWikiDao( $this->getWikiDao( $wikiLang ) );
						$page();
<<<<<<< HEAD
					} )->name( 'home' )->setConditions( $routeConditions );
=======
					} )->name( 'home' );
>>>>>>> 5e283366
				$slim->get( 'logout', function () use ( $slim ) {
					$slim->authManager->logout();
					$slim->redirect( $slim->urlFor( 'home' ) );
				} )->name( 'logout' );
				$slim->get( ':wikiLang/loadmore', function ( $wikiLang ) use ( $slim ) {
					$page = new Controllers\CopyPatrol( $slim );
					$page->setDao( $this->getPlagiabotDao() );
					$page->setWikiDao( $this->getWikiDao( $wikiLang ) );
					$page();
				} )->name( 'loadmore' )->setConditions( $routeConditions );
				$slim->get( 'index.css', function () use ( $slim ) {
					// Compile LESS if need be, otherwise serve cached asset
					// Cached files get automatically deleted if they are over a week old
					// The value for the .less key defines the root of assets within the Less
					//   e.g. /copypatrol/ makes url('image.gif') route to /copypatrol/image.gif
					$rootUri = $slim->request->getRootUri();
					$lessFiles = [ APP_ROOT . '/src/Less/index.less' => $rootUri . '/' ];
					$options = [ 'cache_dir' => APP_ROOT . '/cache/less' ];
					$cssFileName = Less_Cache::Get( $lessFiles, $options );
					$slim->response->headers->set( 'Content-Type', 'text/css' );
					$slim->response->setBody( file_get_contents( APP_ROOT . '/cache/less/' . $cssFileName ) );
				} )->name( 'index.css' );
			} );
		$slim->group( '/review/', $middleware['require-auth'],
			function () use ( $slim ) {
				$slim->get( 'add', function () use ( $slim ) {
					$page = new AddReview( $slim );
					$page->setDao( $this->getPlagiabotDao() );
					$page();
				} )->name( 'add_review' );
				$slim->get( 'undo', function () use ( $slim ) {
					$page = new UndoReview( $slim );
					$page->setDao( $this->getPlagiabotDao() );
					$page();
				} )->name( 'undo_review' );
			} );
		$slim->group( '/oauth/',
			function () use ( $slim ) {
				$slim->get( '', function () use ( $slim ) {
					$page = new AuthHandler( $slim );
					$page->setOAuth( $slim->oauthClient );
					$page( 'init' );
				} )->name( 'oauth_init' );
				$slim->get( 'callback', function () use ( $slim ) {
					$page = new AuthHandler( $slim );
					$page->setOAuth( $slim->oauthClient );
					$page->setUserManager( $slim->userManager );
					$page( 'callback' );
				} )->name( 'oauth_callback' );
			} );
		$slim->get( '/:wikiLang/leaderboard', $middleware['inject-user'],
			function ( $wikiLang ) use ( $slim ) {
				$leaderboard = new Leaderboard( $slim );
				// $leaderboard->setLang( $lang );
				$leaderboard->setDao( $this->getPlagiabotDao() );
				$this->getWikiDao( $wikiLang );
				// $leaderboard->setDao( $this->getPlagiabotDao() );
				$leaderboard();
			} )->name( 'leaderboard' )->setConditions( $routeConditions );
	}

	/**
	 * Customize header middleware for app
	 *
	 * @return string[]
	 */
	protected function configureHeaderMiddleware() {
		return [
			'Vary' => 'Cookie',
			'X-Frame-Options' => 'DENY',
			'Content-Security-Policy' =>
				"default-src 'self' *; " .
				"frame-src 'self'; " .
				"object-src 'self'; " .
				// Needed for css data:... sprites
				"img-src 'self' data:; " .
				// Needed for jQuery and Modernizr feature detection
				"style-src 'self' * 'unsafe-inline';" .
				"script-src 'self' * 'unsafe-exec' 'unsafe-inline'",
			// Don't forget to override this for any content that is not
			// actually HTML (e.g. json)
			'Content-Type' => 'text/html; charset=UTF-8',
		];
	}

}<|MERGE_RESOLUTION|>--- conflicted
+++ resolved
@@ -22,7 +22,6 @@
  */
 namespace Plagiabot\Web;
 
-<<<<<<< HEAD
 use Plagiabot\Web\Controllers\AddReview;
 use Plagiabot\Web\Controllers\AuthHandler;
 use Plagiabot\Web\Controllers\CopyPatrol;
@@ -31,8 +30,6 @@
 use Plagiabot\Web\Dao\PlagiabotDao;
 use Plagiabot\Web\Dao\WikiDao;
 use Slim\Slim;
-=======
->>>>>>> 5e283366
 use Stash\Driver\FileSystem;
 use Stash\Driver\Redis;
 use Stash\Pool;
@@ -64,10 +61,7 @@
 			'db.port' => Config::getStr( 'DB_PORT', '3306' ),
 			'db.user' => Config::getStr( 'DB_USER' ),
 			'db.pass' => Config::getStr( 'DB_PASS' ),
-<<<<<<< HEAD
 			'db.name.copypatrol' => Config::getStr( 'DB_NAME_COPYPATROL' ),
-=======
->>>>>>> 5e283366
 			'templates.path' => APP_ROOT . '/public_html/templates',
 			'i18n.path' => APP_ROOT . '/public_html/i18n',
 		] );
@@ -272,11 +266,7 @@
 						$page->setDao( $this->getPlagiabotDao() );
 						$page->setWikiDao( $this->getWikiDao( $wikiLang ) );
 						$page();
-<<<<<<< HEAD
 					} )->name( 'home' )->setConditions( $routeConditions );
-=======
-					} )->name( 'home' );
->>>>>>> 5e283366
 				$slim->get( 'logout', function () use ( $slim ) {
 					$slim->authManager->logout();
 					$slim->redirect( $slim->urlFor( 'home' ) );
